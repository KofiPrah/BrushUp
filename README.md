<<<<<<< HEAD
# Art Critique 

A Django-powered web application that provides a comprehensive platform for art professionals to share, critique, and engage with creative works through innovative digital interactions.

## Key Components
- Django web framework with RESTful API infrastructure
- OAuth-enabled Google authentication
- React.js frontend with responsive design
- HTTP mode configuration with flexible deployment options
- S3 storage integration for media management
- Secure user profile and artwork management system

## Project Structure

The project is organized into the following directories:

- `artcritique/`: Main Django application
- `critique/`: Artwork critique functionality
- `docs/`: Documentation
  - `api/`: API documentation
  - `auth/`: Authentication documentation
  - `replit/`: Replit-specific documentation
  - `s3/`: S3 storage documentation
  - `server/`: Server documentation
- `scripts/`: Scripts for running and managing the application
  - `fixes/`: Fix scripts
    - `http/`: HTTP fix scripts
    - `s3/`: S3 fix scripts
  - `http/`: HTTP server scripts
    - `config/`: HTTP configuration files
    - `modules/`: HTTP Python modules
    - `runners/`: HTTP server runners
  - `media/`: Media handling scripts
    - `utils/`: Media utilities
  - `s3/`: S3 storage scripts
    - `fix/`: S3 fix scripts
    - `tests/`: S3 test scripts
    - `utils/`: S3 utilities
    - `verification/`: S3 verification scripts
  - `workflow/`: Workflow management scripts
- `tests/`: Test scripts
  - `api/`: API tests
  - `auth/`: Authentication tests
  - `deployment/`: Deployment tests
  - `frontend/`: Frontend tests
  - `http/`: HTTP server tests
  - `media/`: Media handling tests
    - `test-images/`: Test image files
  - `s3/`: S3 storage tests

## Running the Application

The project now ships with a single CLI that replaces the numerous
`start_*` and `run_*` scripts previously used in the repository.

```bash
python scripts/cli.py serve
```

Common options:

```bash
python scripts/cli.py serve --protocol https --ssl    # enable HTTPS
python scripts/cli.py serve --server gunicorn         # use gunicorn
python scripts/cli.py serve --workflow                # run setup fixes
```
=======
# Brush Up – Art Critique Platform

Brush Up is a Django‑powered web application where art professionals can share works, exchange critiques, and build community.

## Features

- Google OAuth authentication
- Artwork uploads backed by Amazon S3
- Reaction‑based critiques (Helpful, Inspiring, Detailed)
- Karma system rewarding community contributions
- Responsive gallery with search and filter support

## Project structure

The repository is organized into key directories:
>>>>>>> 83dc049d

- `artcritique/` – core Django project
- `critique/` – critique functionality
- `frontend/` – React frontend assets
- `docs/` – in‑depth documentation
- `scripts/` – utility and helper scripts
- `tests/` – automated test suite
- `static/` & `templates/` – front‑end files

<<<<<<< HEAD
Run the test suite with:

```bash
pytest
=======
## Running the application

Use the unified CLI to start the server in HTTP mode (port 5000 by default):

```bash
python start_brushup.py
```

The script applies required serializer fixes and launches the app without SSL, which suits environments like Replit that handle HTTPS termination.

## Running tests

Run the full test suite via the provided helper script:

```bash
scripts/run_all_tests.sh
>>>>>>> 83dc049d
```

## Documentation

Extensive guides are available under the `docs/` directory for deeper topics:

- [API guides](docs/api/)
- [Authentication](docs/auth/)
- [S3 configuration](docs/s3/)
- [Deployment](docs/deployment/)
- [Replit setup](docs/replit/)
<|MERGE_RESOLUTION|>--- conflicted
+++ resolved
@@ -1,119 +1,8 @@
-<<<<<<< HEAD
-# Art Critique 
 
-A Django-powered web application that provides a comprehensive platform for art professionals to share, critique, and engage with creative works through innovative digital interactions.
-
-## Key Components
-- Django web framework with RESTful API infrastructure
-- OAuth-enabled Google authentication
-- React.js frontend with responsive design
-- HTTP mode configuration with flexible deployment options
-- S3 storage integration for media management
-- Secure user profile and artwork management system
-
-## Project Structure
-
-The project is organized into the following directories:
-
-- `artcritique/`: Main Django application
-- `critique/`: Artwork critique functionality
-- `docs/`: Documentation
-  - `api/`: API documentation
-  - `auth/`: Authentication documentation
-  - `replit/`: Replit-specific documentation
-  - `s3/`: S3 storage documentation
-  - `server/`: Server documentation
-- `scripts/`: Scripts for running and managing the application
-  - `fixes/`: Fix scripts
-    - `http/`: HTTP fix scripts
-    - `s3/`: S3 fix scripts
-  - `http/`: HTTP server scripts
-    - `config/`: HTTP configuration files
-    - `modules/`: HTTP Python modules
-    - `runners/`: HTTP server runners
-  - `media/`: Media handling scripts
-    - `utils/`: Media utilities
-  - `s3/`: S3 storage scripts
-    - `fix/`: S3 fix scripts
-    - `tests/`: S3 test scripts
-    - `utils/`: S3 utilities
-    - `verification/`: S3 verification scripts
-  - `workflow/`: Workflow management scripts
-- `tests/`: Test scripts
-  - `api/`: API tests
-  - `auth/`: Authentication tests
-  - `deployment/`: Deployment tests
-  - `frontend/`: Frontend tests
-  - `http/`: HTTP server tests
-  - `media/`: Media handling tests
-    - `test-images/`: Test image files
-  - `s3/`: S3 storage tests
-
-## Running the Application
-
-The project now ships with a single CLI that replaces the numerous
-`start_*` and `run_*` scripts previously used in the repository.
-
-```bash
-python scripts/cli.py serve
-```
-
-Common options:
-
-```bash
-python scripts/cli.py serve --protocol https --ssl    # enable HTTPS
-python scripts/cli.py serve --server gunicorn         # use gunicorn
-python scripts/cli.py serve --workflow                # run setup fixes
-```
-=======
-# Brush Up – Art Critique Platform
-
-Brush Up is a Django‑powered web application where art professionals can share works, exchange critiques, and build community.
-
-## Features
-
-- Google OAuth authentication
-- Artwork uploads backed by Amazon S3
-- Reaction‑based critiques (Helpful, Inspiring, Detailed)
-- Karma system rewarding community contributions
-- Responsive gallery with search and filter support
-
-## Project structure
 
 The repository is organized into key directories:
->>>>>>> 83dc049d
 
-- `artcritique/` – core Django project
-- `critique/` – critique functionality
-- `frontend/` – React frontend assets
-- `docs/` – in‑depth documentation
-- `scripts/` – utility and helper scripts
-- `tests/` – automated test suite
-- `static/` & `templates/` – front‑end files
 
-<<<<<<< HEAD
-Run the test suite with:
-
-```bash
-pytest
-=======
-## Running the application
-
-Use the unified CLI to start the server in HTTP mode (port 5000 by default):
-
-```bash
-python start_brushup.py
-```
-
-The script applies required serializer fixes and launches the app without SSL, which suits environments like Replit that handle HTTPS termination.
-
-## Running tests
-
-Run the full test suite via the provided helper script:
-
-```bash
-scripts/run_all_tests.sh
->>>>>>> 83dc049d
 ```
 
 ## Documentation
@@ -124,4 +13,4 @@
 - [Authentication](docs/auth/)
 - [S3 configuration](docs/s3/)
 - [Deployment](docs/deployment/)
-- [Replit setup](docs/replit/)
+- [Replit setup](docs/replit/)